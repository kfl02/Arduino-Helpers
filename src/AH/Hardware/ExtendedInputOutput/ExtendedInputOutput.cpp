--- conflicted
+++ resolved
@@ -73,13 +73,9 @@
         auto el = getIOElementOfPin(pin);
         return el->digitalRead(pin - el->getStart());
     }
-<<<<<<< HEAD
-=======
-    return LOW;
 }
 PinStatus_t digitalRead(int pin) {
     return ::digitalRead(arduino_pin_cast(pin));
->>>>>>> 27c86095
 }
 
 analog_t analogRead(pin_t pin) {
@@ -147,10 +143,6 @@
         auto el = getIOElementOfPin(pin);
         return el->digitalReadBuffered(pin - el->getStart());
     }
-<<<<<<< HEAD
-=======
-    return LOW;
->>>>>>> 27c86095
 }
 
 analog_t analogReadBuffered(pin_t pin) {
